# Knative with GCP Metrics

_All commands assume root of repo._

## Prometheus Collection

1. Enable Knatives install of Prometheus to scrape Knative with GCP, run the
   following:

   ```shell
   kubectl get configmap -n  knative-monitoring prometheus-scrape-config -oyaml > tmp.prometheus-scrape-config.yaml
   sed -e 's/^/    /' config/monitoring/metrics/prometheus/prometheus-scrape-kn-gcp.yaml > tmp.prometheus-scrape-kn-gcp.yaml
   sed -e '/    scrape_configs:/r tmp.prometheus-scrape-kn-gcp.yaml' tmp.prometheus-scrape-config.yaml \
     | kubectl apply -f -
   ```

1. To verify, run the following to show the diff between what the resource was
   original and is now (_note_: k8s will update `metadata.annotations`):

   ```shell
   kubectl get configmap -n  knative-monitoring prometheus-scrape-config -oyaml \
     | diff - tmp.prometheus-scrape-config.yaml
   ```

   Or, to just see our changes (without `metadata.annotations`) run:

   ```shell
   CHANGED_LINES=$(echo $(cat  tmp.prometheus-scrape-kn-gcp.yaml | wc -l) + 1 | bc)
   kubectl get configmap -n  knative-monitoring prometheus-scrape-config -oyaml \
     | diff - tmp.prometheus-scrape-config.yaml \
     | head -n $CHANGED_LINES
   ```

1. Restart Prometheus

   To pick up this new config, the pods that run Prometheus need to be
   restarted, run:

   ```shell
   kubectl delete pods -n knative-monitoring prometheus-system-0 prometheus-system-1
   ```

   And they will come back:

   ```shell
   $ kubectl get pods -n knative-monitoring
   NAME                                 READY   STATUS    RESTARTS   AGE
   grafana-d7478555c-8qgf7              1/1     Running   0          22h
   kube-state-metrics-765d876c6-z7dfn   4/4     Running   0          22h
   node-exporter-5m9cz                  2/2     Running   0          22h
   node-exporter-z59gz                  2/2     Running   0          22h
   prometheus-system-0                  1/1     Running   0          32s
   prometheus-system-1                  1/1     Running   0          36s
   ```

1. To remove the temp files, run:

   ```shell
   rm tmp.prometheus-scrape-kn-gcp.yaml
   rm tmp.prometheus-scrape-config.yaml
   ```

#### Remove Scrape Config

Remove the text related to Cloud Run Events from `prometheus-scrape-config`,

```shell
kubectl edit configmap -n  knative-monitoring prometheus-scrape-config
```

And then restart Prometheus.

## Grafana Dashboard

To enable the Knative with GCP dashboard in Grafana, run the following:

```shell
kubectl patch  configmap grafana-dashboard-definition-knative -n knative-monitoring \
  --patch "$(cat config/monitoring/metrics/grafana/100-grafana-dash-kn-gcp.yaml)"
```

## Accessing Prometheus and Grafana

#### Prometheus port forwarding:

```shell
kubectl port-forward -n knative-monitoring \
  $(kubectl get pods -n knative-monitoring --selector=app=prometheus --output=jsonpath="{.items[0].metadata.name}") \
  9090
```

Then, access the [Prometheus Dashboard](http://localhost:9090)

#### Grafana port forwarding:

```shell
kubectl port-forward --namespace knative-monitoring \
  $(kubectl get pods --namespace knative-monitoring --selector=app=grafana --output=jsonpath="{.items..metadata.name}") \
  3000
```

Then, access the [Grafana Dashboard](http://localhost:3000)

## StackDriver Collection

1.  Install Knative Stackdriver components by running the following command from
    the root directory of [knative/serving](https://github.com/knative/serving)
    repository:

    ```shell
          kubectl apply --recursive --filename config/monitoring/100-namespace.yaml \
              --filename config/monitoring/metrics/stackdriver
    ```

1.  Set up the [Pub/Sub Enabled Service Account](../../../docs/pubsub/README.md)
    with StackDriver Monitoring permissions.

1.  Run the following command to setup StackDriver as the metrics backend:

    ```shell
       kubectl edit cm -n cloud-run-events config-observability
    ```

    Add `metrics.backend-destination: stackdriver` and
    `metrics.allow-stackdriver-custom-metrics: "true"` to the `data` field. You
    can find detailed information in `data._example` field in the `ConfigMap`
    you are editing.

<<<<<<< HEAD
   Add `metrics.backend-destination: stackdriver`, `metrics.allow-stackdriver-custom-metrics: "true"`
    and `metrics.stackdriver-custom-metrics-subdomain: "cloud.run/events"` to the `data` field.  
    You can find detailed information in `data._example` field in the
   `ConfigMap` you are editing. 
   
1. Open the StackDriver UI and see your resource metrics in the StackDriver Metrics Explorer. 
You should be able to see metrics with the prefix `custom.googleapis.com/cloud.run/events`.
   
     
=======
1.  Open the StackDriver UI and see your resource metrics in the StackDriver
    Metrics Explorer. You should be able to see metrics with the prefix
    `custom.googleapis.com/knative.dev/`.
>>>>>>> 064afe86
<|MERGE_RESOLUTION|>--- conflicted
+++ resolved
@@ -121,23 +121,12 @@
        kubectl edit cm -n cloud-run-events config-observability
     ```
 
-    Add `metrics.backend-destination: stackdriver` and
-    `metrics.allow-stackdriver-custom-metrics: "true"` to the `data` field. You
-    can find detailed information in `data._example` field in the `ConfigMap`
-    you are editing.
-
-<<<<<<< HEAD
    Add `metrics.backend-destination: stackdriver`, `metrics.allow-stackdriver-custom-metrics: "true"`
     and `metrics.stackdriver-custom-metrics-subdomain: "cloud.run/events"` to the `data` field.  
     You can find detailed information in `data._example` field in the
-   `ConfigMap` you are editing. 
+   `ConfigMap` you are editing.
    
 1. Open the StackDriver UI and see your resource metrics in the StackDriver Metrics Explorer. 
 You should be able to see metrics with the prefix `custom.googleapis.com/cloud.run/events`.
    
-     
-=======
-1.  Open the StackDriver UI and see your resource metrics in the StackDriver
-    Metrics Explorer. You should be able to see metrics with the prefix
-    `custom.googleapis.com/knative.dev/`.
->>>>>>> 064afe86
+     