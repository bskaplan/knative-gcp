--- conflicted
+++ resolved
@@ -343,19 +343,7 @@
   revision = "3c6e1cfb6feb705a71f2236243e2929bb93b41ea"
 
 [[projects]]
-  branch = "master"
-<<<<<<< HEAD
-  digest = "1:9a72bb15cb54f102f1c88b079f8b7ef5e02b7c5bf2d0dac1ebb1e5e8afc55b01"
-  name = "github.com/knative/pkg"
-  packages = ["apis"]
-  pruneopts = "NUT"
-  revision = "e2418a08c195ff0acda037c11c21882ca5453d96"
-
-[[projects]]
-  digest = "1:68ecd48e097f4e52b9802781008a5d282a6f350f0efa86f2314d7fd81eefe99e"
-=======
   digest = "1:cf9de140518581b36ea05db973a8fa81815e600e6b2740b1469f74e6fcd5eb15"
->>>>>>> 51849c1c
   name = "github.com/knative/serving"
   packages = [
     "pkg/apis/autoscaling",
